--- conflicted
+++ resolved
@@ -78,7 +78,6 @@
 	return false
 }
 
-<<<<<<< HEAD
 func hasPodSecurityContextRunAsUser(p *corev1.PodSecurityContext) bool {
 	if p.RunAsUser == nil {
 		return false
@@ -87,10 +86,7 @@
 	return true
 }
 
-func getInitContainers(originalContainers []corev1.Container, podSecurityContext *corev1.PodSecurityContext, vaultConfig vaultConfig, initContainersMutated bool, containersMutated bool, containerEnvVars []corev1.EnvVar, containerVolMounts []corev1.VolumeMount) []corev1.Container {
-=======
-func getInitContainers(originalContainers []corev1.Container, vaultConfig internal.VaultConfig, initContainersMutated bool, containersMutated bool, containerEnvVars []corev1.EnvVar, containerVolMounts []corev1.VolumeMount) []corev1.Container {
->>>>>>> 1c4f6086
+func getInitContainers(originalContainers []corev1.Container, podSecurityContext *corev1.PodSecurityContext, vaultConfig internal.VaultConfig, initContainersMutated bool, containersMutated bool, containerEnvVars []corev1.EnvVar, containerVolMounts []corev1.VolumeMount) []corev1.Container {
 	var containers = []corev1.Container{}
 
 	if vaultConfig.UseAgent || vaultConfig.CtConfigMap != "" {
@@ -146,13 +142,8 @@
 					MountPath: "/vault/",
 				},
 			},
-<<<<<<< HEAD
+
 			SecurityContext: getSecurityContext(podSecurityContext, vaultConfig),
-=======
-			SecurityContext: &corev1.SecurityContext{
-				AllowPrivilegeEscalation: &vaultConfig.PspAllowPrivilegeEscalation,
-			},
->>>>>>> 1c4f6086
 			Resources: corev1.ResourceRequirements{
 				Limits: corev1.ResourceList{
 					corev1.ResourceCPU:    resource.MustParse("50m"),
@@ -222,24 +213,20 @@
 	return containers
 }
 
-<<<<<<< HEAD
-func getSecurityContext(podSecurityContext *corev1.PodSecurityContext, vaultConfig vaultConfig) *corev1.SecurityContext {
+func getSecurityContext(podSecurityContext *corev1.PodSecurityContext, vaultConfig internal.VaultConfig) *corev1.SecurityContext {
 	if hasPodSecurityContextRunAsUser(podSecurityContext) == true {
 		return &corev1.SecurityContext{
 			RunAsUser:                podSecurityContext.RunAsUser,
-			AllowPrivilegeEscalation: &vaultConfig.pspAllowPrivilegeEscalation,
+			AllowPrivilegeEscalation: &vaultConfig.PspAllowPrivilegeEscalation,
 		}
 	}
 
 	return &corev1.SecurityContext{
-		AllowPrivilegeEscalation: &vaultConfig.pspAllowPrivilegeEscalation,
-	}
-}
-
-func getVolumes(existingVolumes []corev1.Volume, agentConfigMapName string, vaultConfig vaultConfig, logger *log.Logger) []corev1.Volume {
-=======
+		AllowPrivilegeEscalation: &vaultConfig.PspAllowPrivilegeEscalation,
+	}
+}
+
 func getVolumes(existingVolumes []corev1.Volume, agentConfigMapName string, vaultConfig internal.VaultConfig, logger *log.Logger) []corev1.Volume {
->>>>>>> 1c4f6086
 	logger.Debugf("Add generic volumes to podspec")
 
 	volumes := []corev1.Volume{
